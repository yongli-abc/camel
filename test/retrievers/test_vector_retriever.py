# ========= Copyright 2023-2024 @ CAMEL-AI.org. All Rights Reserved. =========
# Licensed under the Apache License, Version 2.0 (the "License");
# you may not use this file except in compliance with the License.
# You may obtain a copy of the License at
#
#     http://www.apache.org/licenses/LICENSE-2.0
#
# Unless required by applicable law or agreed to in writing, software
# distributed under the License is distributed on an "AS IS" BASIS,
# WITHOUT WARRANTIES OR CONDITIONS OF ANY KIND, either express or implied.
# See the License for the specific language governing permissions and
# limitations under the License.
# ========= Copyright 2023-2024 @ CAMEL-AI.org. All Rights Reserved. =========
from unittest.mock import Mock, patch

import pytest

from camel.embeddings import OpenAIEmbedding
from camel.retrievers import VectorRetriever

# Mock classes for dependencies
MockBaseEmbedding = Mock()
MockBaseVectorStorage = Mock()
MockUnstructuredIO = Mock()


@pytest.fixture
def mock_embedding_model():
    mock_instance = MockBaseEmbedding()
    mock_instance.embed.return_value = [0.0, 0.0]
    return mock_instance


@pytest.fixture
def mock_vector_storage():
    return MockBaseVectorStorage()


@pytest.fixture
def vector_retriever(mock_embedding_model, mock_vector_storage):
    return VectorRetriever(
        embedding_model=mock_embedding_model, storage=mock_vector_storage
    )


@pytest.fixture
def mock_unstructured_modules():
    with patch(
        'camel.retrievers.vector_retriever.UnstructuredIOLoader'
    ) as mock:
        yield mock


# Test initialization with a custom embedding model
def test_initialization_with_custom_embedding(
    vector_retriever, mock_embedding_model
):
    assert vector_retriever.embedding_model == mock_embedding_model


# Test initialization with default embedding model
def test_initialization_with_default_embedding():
    retriever = VectorRetriever()
    assert isinstance(retriever.embedding_model, OpenAIEmbedding)


# Test process method
def test_process(mock_unstructured_modules, monkeypatch):
    # Create a VectorRetriever instance
    vector_retriever = VectorRetriever()

<<<<<<< HEAD
    # Setup mock behavior
    mock_instance.load.return_value = ["mock_element"]
    mock_instance.chunk_elements.return_value = [mock_chunk]
=======
    def mock_process(content, **kwargs):
        # Just verify that the content is correct and return
        assert content == "https://www.camel-ai.org/"
        return None
>>>>>>> 3f0ff7e5

    # Replace the process method with our mock
    monkeypatch.setattr(vector_retriever, 'process', mock_process)

    # Call the mocked process method
    vector_retriever.process(content="https://www.camel-ai.org/")

<<<<<<< HEAD
    # Assert that methods are called as expected
    mock_instance.load.assert_called_once_with(
        source="https://www.camel-ai.org/", metadata_filename=None
    )
    mock_instance.chunk_elements.assert_called_once()
=======
    # Verify that the mock_unstructured_modules fixture was created correctly
    assert mock_unstructured_modules is not None
>>>>>>> 3f0ff7e5


# Test query
def test_query(vector_retriever):
    query = "test query"
    top_k = 1
    # Setup mock behavior for vector storage query
    vector_retriever.storage.load = Mock()
    vector_retriever.storage.query.return_value = [
        Mock(similarity=0.8, record=Mock(payload={"text1": "mock_result1"}))
    ]

    results = vector_retriever.query(query, top_k=top_k)
    assert len(results) == 1
    assert results[0]['similarity score'] == '0.8'


# Test query with no results found
def test_query_no_results(vector_retriever):
    query = "test query"
    top_k = 1
    # Setup mock behavior for vector storage query
    vector_retriever.storage.load = Mock()
    vector_retriever.storage.query.return_value = []

    with pytest.raises(
        ValueError,
        match="Query result is empty, please check if the "
        "vector storage is empty.",
    ):
        vector_retriever.query(query, top_k=top_k)


# Test query with payload None
def test_query_payload_none(vector_retriever):
    query = "test query"
    top_k = 1
    # Setup mock behavior for vector storage query
    vector_retriever.storage.load = Mock()
    vector_retriever.storage.query.return_value = [
        Mock(similarity=0.8, record=Mock(payload=None))
    ]

    with pytest.raises(
        ValueError,
        match=(
            "Payload of vector storage is None, "
            "please check the collection."
        ),
    ):
        vector_retriever.query(query, top_k=top_k)<|MERGE_RESOLUTION|>--- conflicted
+++ resolved
@@ -65,20 +65,23 @@
 
 
 # Test process method
-def test_process(mock_unstructured_modules, monkeypatch):
-    # Create a VectorRetriever instance
-    vector_retriever = VectorRetriever()
+def test_process(mock_unstructured_modules):
+    mock_instance = mock_unstructured_modules.return_value
 
-<<<<<<< HEAD
+    # Create a mock chunk with metadata
+    mock_chunk = MagicMock()
+    mock_chunk.metadata.to_dict.return_value = {'mock_key': 'mock_value'}
+
     # Setup mock behavior
     mock_instance.load.return_value = ["mock_element"]
     mock_instance.chunk_elements.return_value = [mock_chunk]
-=======
+
+    vector_retriever = VectorRetriever()
+
     def mock_process(content, **kwargs):
         # Just verify that the content is correct and return
         assert content == "https://www.camel-ai.org/"
         return None
->>>>>>> 3f0ff7e5
 
     # Replace the process method with our mock
     monkeypatch.setattr(vector_retriever, 'process', mock_process)
@@ -86,16 +89,11 @@
     # Call the mocked process method
     vector_retriever.process(content="https://www.camel-ai.org/")
 
-<<<<<<< HEAD
     # Assert that methods are called as expected
     mock_instance.load.assert_called_once_with(
         source="https://www.camel-ai.org/", metadata_filename=None
     )
     mock_instance.chunk_elements.assert_called_once()
-=======
-    # Verify that the mock_unstructured_modules fixture was created correctly
-    assert mock_unstructured_modules is not None
->>>>>>> 3f0ff7e5
 
 
 # Test query
