# ========= Copyright 2023-2024 @ CAMEL-AI.org. All Rights Reserved. =========
# Licensed under the Apache License, Version 2.0 (the "License");
# you may not use this file except in compliance with the License.
# You may obtain a copy of the License at
#
#     http://www.apache.org/licenses/LICENSE-2.0
#
# Unless required by applicable law or agreed to in writing, software
# distributed under the License is distributed on an "AS IS" BASIS,
# WITHOUT WARRANTIES OR CONDITIONS OF ANY KIND, either express or implied.
# See the License for the specific language governing permissions and
# limitations under the License.
# ========= Copyright 2023-2024 @ CAMEL-AI.org. All Rights Reserved. =========
import re
from typing import Dict
from unittest.mock import AsyncMock, MagicMock

import pytest

from camel.datasets import StaticDataset
from camel.environments import (
    Action,
    Observation,
    StepResult,
)
from camel.environments.single_step import SingleStepEnv
from camel.verifiers.models import VerificationOutcome, VerificationResult


class MockSingleStepEnv(SingleStepEnv):
    async def _compute_custom_reward(
        self,
        proposed_solution: str,
        verification_result: VerificationResult,
    ) -> Dict[str, float]:
        return {"custom_reward": 5}


@pytest.mark.asyncio
<<<<<<< HEAD
async def test_single_step_env_lifecycle():
=======
async def test_single_step_env_lifecycle_single():
    # Define a sample dataset
    data = [
        {
            "question": "What is 2 + 2?",
            "final_answer": "4",
            "rationale": "Adding 2 and 2 gives 4.",
            "metadata": {"difficulty": "easy"},
        },
        {
            "question": "What is the capital of France?",
            "final_answer": "Paris",
            "rationale": "Paris is known as the capital city of France.",
            "metadata": {"difficulty": "easy"},
        },
    ]
    dataset = StaticDataset(data)

    # Create a mock verifier
    mock_verifier = MagicMock()
    mock_verifier.setup = AsyncMock()
    mock_verifier.cleanup = AsyncMock()
    mock_verifier.verify_batch = AsyncMock(
        side_effect=lambda solutions, reference_answers, **kwargs: [
            VerificationResult(
                status=VerificationOutcome.SUCCESS,
                result="Verification successful",
                feedback="Correct",
                score=1.0,
            )
            for _ in solutions
        ]
    )

    # Initialize the environment
    env = MockSingleStepEnv(dataset=dataset, verifier=mock_verifier)

    # Test setup
    await env.setup()
    assert env._is_setup is True
    mock_verifier.setup.assert_awaited_once()

    # Test reset with batch_size=1
    observation = await env.reset(batch_size=1)
    assert isinstance(
        observation, Observation
    )  # Single Observation, not a list
    assert observation.question in [dp["question"] for dp in data]

    # Test step with a single action (index=0)
    action = Action(index=0, llm_response="4")  # Assuming first question
    result = await env.step(action)
    assert isinstance(result, tuple)  # Single result tuple, not a list
    next_obs, reward, done, info = result
    assert next_obs == env.PLACEHOLDER_OBS
    assert reward == env.ACCURACY_REWARD + 5  # Accuracy + custom reward
    assert done is True  # Single step should end the episode
    assert isinstance(info, dict)
    assert info["rewards_dict"].get("custom_reward", None) == 5

    # Test that stepping again without reset fails
    with pytest.raises(
        RuntimeError,
        match=re.escape("Episodes have ended for batch. Call reset() first."),
    ):
        await env.step(action)

    # Test reset and step again with index=None (should default to 0)
    observation2 = await env.reset(batch_size=1)
    assert isinstance(observation2, Observation)
    action2 = Action(
        index=None, llm_response="Paris"
    )  # Assuming second question
    result2 = await env.step(action2)
    next_obs2, reward2, done2, info2 = result2
    assert next_obs2 == env.PLACEHOLDER_OBS
    assert reward2 == env.ACCURACY_REWARD + 5
    assert done2 is True
    assert info2["rewards_dict"].get("custom_reward", None) == 5

    # Test deterministic sampling with seed
    obs1 = await env.reset(batch_size=1, seed=42)
    obs2 = await env.reset(batch_size=1, seed=42)
    assert obs1.question == obs2.question  # Same seed, same question

    # Test close
    await env.close()
    assert env._is_setup is False
    mock_verifier.cleanup.assert_awaited_once()


@pytest.mark.asyncio
async def test_batched_single_step_env_lifecycle():
>>>>>>> 41eebd29
    data = [
        {
            "question": "What is 2 + 2?",
            "final_answer": "4",
            "rationale": "Adding 2 and 2 gives 4.",
            "metadata": {"difficulty": "easy"},
        },
        {
            "question": "What is the capital of France?",
            "final_answer": "Paris",
            "rationale": "Paris is known as the capital city of France.",
            "metadata": {"difficulty": "easy"},
        },
        {
            "question": "Who wrote 'Romeo and Juliet'?",
            "final_answer": "Shakespeare",
            "rationale": "William Shakespeare is the author of 'Romeo and "
            "Juliet'.",
            "metadata": {"difficulty": "medium"},
        },
        {
            "question": "What is the boiling point of water in Celsius?",
            "final_answer": "100",
            "rationale": "Water boils at 100 degrees Celsius at standard "
            "pressure.",
            "metadata": {"difficulty": "easy"},
        },
        {
            "question": "What is the chemical symbol for gold?",
            "final_answer": "Au",
            "rationale": "The chemical symbol for gold is Au, from the Latin "
            "'aurum'.",
            "metadata": {"difficulty": "medium"},
        },
        {
            "question": "How many continents are there?",
            "final_answer": "7",
            "rationale": "There are seven continents: Asia, Africa, North "
            "America, South America, Antarctica, Europe, and Australia.",
            "metadata": {"difficulty": "easy"},
        },
        {
            "question": "What is the largest planet in our solar system?",
            "final_answer": "Jupiter",
            "rationale": "Jupiter is the largest planet, with a diameter of "
            "about 142,984 km.",
            "metadata": {"difficulty": "medium"},
        },
        {
            "question": "Who painted the Mona Lisa?",
            "final_answer": "Leonardo da Vinci",
            "rationale": "Leonardo da Vinci painted the Mona Lisa "
            "between 1503 and 1506.",
            "metadata": {"difficulty": "medium"},
        },
    ]
    dataset = StaticDataset(data)
    mock_verifier = MagicMock()
    mock_verifier.setup = AsyncMock()
    mock_verifier.cleanup = AsyncMock()
    mock_verifier.verify_batch = AsyncMock(
        side_effect=lambda solutions, reference_answers, **kwargs: [
            VerificationResult(
                status=VerificationOutcome.SUCCESS,
                result="Verification successful",
                feedback="Correct",
                score=1.0,
            )
            for _ in solutions
        ]
    )

    env = MockSingleStepEnv(dataset=dataset, verifier=mock_verifier)

    await env.setup()
    assert env._is_setup is True
    mock_verifier.setup.assert_awaited_once()

    # Test reset
    observations = await env.reset(batch_size=4)
    assert isinstance(observations, list)
    assert len(observations) == 4
    for obs in observations:
        assert isinstance(obs, Observation)
        assert obs.question in [dp["question"] for dp in data]

    # Test step with 2 actions
    actions = [
        Action(index=0, llm_response="4"),  # "What is 2 + 2?"
        Action(
            index=2, llm_response="Shakespeare"
        ),  # "Who wrote 'Romeo and Juliet'?"
    ]
    results = await env.step(actions)
    assert isinstance(results, list)
    assert len(results) == 2
    for result in results:
        assert isinstance(result, StepResult)
        assert result.reward == 15
        assert result.done is True
        assert result.observation == MockSingleStepEnv.PLACEHOLDER_OBS

    # Test step with remaining two actions
    actions = [
        Action(
            index=1, llm_response="Paris"
        ),  # "What is the capital of France?"
        Action(
            index=3, llm_response="100"
        ),  # "What is the boiling point of water?"
    ]
    results = await env.step(actions)
    assert isinstance(results, list)
    assert len(results) == 2
    for result in results:
        assert isinstance(result, StepResult)
        assert result.reward == 15
        assert result.done is True
        assert result.observation == MockSingleStepEnv.PLACEHOLDER_OBS

    assert env._batch_done()
    await env.close()
    assert env._is_setup is False
    mock_verifier.cleanup.assert_awaited_once()


def create_mock_verifier():
    verifier = MagicMock()
    verifier.setup = AsyncMock()
    verifier.cleanup = AsyncMock()
    verifier.verify_batch = AsyncMock(
        side_effect=lambda solutions, reference_answers, **kwargs: [
            VerificationResult(
                status=VerificationOutcome.SUCCESS,
                result="Mock verification",
                feedback="Mock feedback",
                score=1.0,
            )
            for _ in solutions
        ]
    )
    return verifier


@pytest.mark.asyncio
async def test_single_step_env_error_handling():
    # **1. Test Faulty Dataset**
    # Ensure we don't silently handle the error
    faulty_data = [
        {
            "question": "What is 2 + 2?",
            # Missing "final_answer"
            "rationale": "Adding 2 and 2 gives 4.",
            "metadata": {"difficulty": "easy"},
        },
        {
            "question": "What is the capital of France?",
            "final_answer": "Paris",
            "rationale": "Paris is known as the capital city of France.",
            "metadata": {"difficulty": "easy"},
        },
    ]
    with pytest.raises(ValueError):
        StaticDataset(faulty_data, strict=True)

    # Define valid dataset for subsequent tests
    data = [
        {
            "question": "What is 2 + 2?",
            "final_answer": "4",
            "rationale": "Adding 2 and 2 gives 4.",
            "metadata": {"difficulty": "easy"},
        },
        {
            "question": "What is the capital of France?",
            "final_answer": "Paris",
            "rationale": "Paris is known as the capital city of France.",
            "metadata": {"difficulty": "easy"},
        },
        {
            "question": "Who wrote 'Romeo and Juliet'?",
            "final_answer": "Shakespeare",
            "rationale": "William Shakespeare is the author of 'Romeo and "
            "Juliet'.",
            "metadata": {"difficulty": "medium"},
        },
        {
            "question": "What is the boiling point of water in Celsius?",
            "final_answer": "100",
            "rationale": "Water boils at 100 degrees Celsius at standard "
            "pressure.",
            "metadata": {"difficulty": "easy"},
        },
        {
            "question": "What is the chemical symbol for gold?",
            "final_answer": "Au",
            "rationale": "The chemical symbol for gold is Au, from the Latin "
            "'aurum'.",
            "metadata": {"difficulty": "medium"},
        },
        {
            "question": "How many continents are there?",
            "final_answer": "7",
            "rationale": "There are seven continents: Asia, Africa, North "
            "America, South America, Antarctica, Europe, and Australia.",
            "metadata": {"difficulty": "easy"},
        },
        {
            "question": "What is the largest planet in our solar system?",
            "final_answer": "Jupiter",
            "rationale": "Jupiter is the largest planet, with a diameter of "
            "about 142,984 km.",
            "metadata": {"difficulty": "medium"},
        },
        {
            "question": "Who painted the Mona Lisa?",
            "final_answer": "Leonardo da Vinci",
            "rationale": "Leonardo da Vinci painted the Mona Lisa "
            "between 1503 and 1506.",
            "metadata": {"difficulty": "medium"},
        },
    ]
    dataset = StaticDataset(data)

    # **2. Test Faulty Verifier**
    # Ensure errors in verifier are propagated
    mock_verifier_exception = MagicMock()
    mock_verifier_exception.setup = AsyncMock()
    mock_verifier_exception.cleanup = AsyncMock()
    mock_verifier_exception.verify_batch = AsyncMock(
        side_effect=Exception("Verifier error")
    )
    env_fail_verifier = SingleStepEnv(
        dataset=dataset,
        verifier=mock_verifier_exception,
    )
    await env_fail_verifier.setup()
    await env_fail_verifier.reset(batch_size=1)
    action = Action(index=0, llm_response="4")
    with pytest.raises(Exception, match="Verifier error"):
        await env_fail_verifier.step(action)

    # **3. Test State Mismanagement Scenarios**
    # a) Step without setup
    env_not_setup = SingleStepEnv(
        dataset=dataset,
        verifier=create_mock_verifier(),
    )
    with pytest.raises(
        RuntimeError,
        match=re.escape("Environment not set up. Call setup() first."),
    ):
        await env_not_setup.step(Action(index=0, llm_response="4"))

    # b) Step after batch is done
    env_episode_ended = SingleStepEnv(
        dataset=dataset,
        verifier=create_mock_verifier(),
    )
    await env_episode_ended.setup()
    await env_episode_ended.reset(batch_size=1)
    env_episode_ended._states_done = [True]  # Simulate batch completion
    with pytest.raises(
        RuntimeError,
        match=re.escape("Episodes have ended for batch. Call reset() first."),
    ):
        await env_episode_ended.step(Action(index=0, llm_response="4"))

    # c) Step without reset
    env_no_reset = SingleStepEnv(
        dataset=dataset,
        verifier=create_mock_verifier(),
    )
    await env_no_reset.setup()
    with pytest.raises(
        RuntimeError,
        match=re.escape("Episodes have ended for batch. Call reset() first."),
    ):
        await env_no_reset.step(Action(index=0, llm_response="4"))

    # d) Reset before all states processed
    env_partial_batch = SingleStepEnv(
        dataset=dataset,
        verifier=create_mock_verifier(),
    )
    await env_partial_batch.setup()
    await env_partial_batch.reset(batch_size=2)
    await env_partial_batch.step(
        Action(index=0, llm_response="4")
    )  # Process only one state
    with pytest.raises(
        RuntimeError,
        match=re.escape(
            "reset() called before all states in batch were processed."
        ),
    ):
        await env_partial_batch.reset(batch_size=1)

    # **4. Test Invalid Actions**
    env_invalid_actions = SingleStepEnv(
        dataset=dataset,
        verifier=create_mock_verifier(),
    )
    await env_invalid_actions.setup()
    await env_invalid_actions.reset(batch_size=2)

    # a) Action with invalid index (out of range)
    with pytest.raises(ValueError, match="Invalid state index 2."):
        await env_invalid_actions.step(Action(index=2, llm_response="4"))

    # b) Actions with duplicate indices
    with pytest.raises(
        ValueError, match="Duplicate state indices in actions."
    ):
        await env_invalid_actions.step(
            [
                Action(index=0, llm_response="4"),
                Action(index=0, llm_response="Paris"),
            ]
        )

    # c) Action on already finished state
    await env_invalid_actions.step(Action(index=0, llm_response="4"))
    with pytest.raises(
        ValueError, match="State at index 0 is already finished."
    ):
        await env_invalid_actions.step(Action(index=0, llm_response="Paris"))

    # **5. Test Batch Size Issues**
    env_large_batch = SingleStepEnv(
        dataset=dataset,
        verifier=create_mock_verifier(),
    )
    await env_large_batch.setup()
    with pytest.raises(
        ValueError, match="Batch size 9 is too large for dataset of size 8"
    ):
        await env_large_batch.reset(batch_size=9)

    # **6. Test Setup and Close Failures**
    # a) Setup failure
    mock_verifier_setup_fail = MagicMock()
    mock_verifier_setup_fail.setup = AsyncMock(
        side_effect=Exception("Setup failed")
    )
    env_setup_fail = SingleStepEnv(
        dataset=dataset,
        verifier=mock_verifier_setup_fail,
    )
    with pytest.raises(Exception, match="Setup failed"):
        await env_setup_fail.setup()

    # b) Close failure
    mock_verifier_close_fail = MagicMock()
    mock_verifier_close_fail.setup = AsyncMock()
    mock_verifier_close_fail.cleanup = AsyncMock(
        side_effect=Exception("Cleanup failed")
    )
    env_close_fail = SingleStepEnv(
        dataset=dataset,
        verifier=mock_verifier_close_fail,
    )
    await env_close_fail.setup()
    with pytest.raises(Exception, match="Cleanup failed"):
        await env_close_fail.close()<|MERGE_RESOLUTION|>--- conflicted
+++ resolved
@@ -37,9 +37,6 @@
 
 
 @pytest.mark.asyncio
-<<<<<<< HEAD
-async def test_single_step_env_lifecycle():
-=======
 async def test_single_step_env_lifecycle_single():
     # Define a sample dataset
     data = [
@@ -133,7 +130,6 @@
 
 @pytest.mark.asyncio
 async def test_batched_single_step_env_lifecycle():
->>>>>>> 41eebd29
     data = [
         {
             "question": "What is 2 + 2?",
