--- conflicted
+++ resolved
@@ -59,13 +59,9 @@
     },
     {
       "cell_type": "code",
-<<<<<<< HEAD
-      "execution_count": null,
-=======
       "source": [
         "!pip install camel-ai==0.2.1"
       ],
->>>>>>> 246b04be
       "metadata": {
         "id": "RiwfwyyLYYxo"
       },
