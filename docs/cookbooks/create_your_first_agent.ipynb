--- conflicted
+++ resolved
@@ -61,13 +61,9 @@
     },
     {
       "cell_type": "code",
-<<<<<<< HEAD
-      "execution_count": null,
-=======
       "source": [
         "!pip install camel-ai[all]==0.2.1"
       ],
->>>>>>> 246b04be
       "metadata": {
         "id": "UtcC3c-KVZmU"
       },
