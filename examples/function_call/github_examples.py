# =========== Copyright 2023 @ CAMEL-AI.org. All Rights Reserved. ===========
# Licensed under the Apache License, Version 2.0 (the “License”);
# you may not use this file except in compliance with the License.
# You may obtain a copy of the License at
#
#     http://www.apache.org/licenses/LICENSE-2.0
#
# Unless required by applicable law or agreed to in writing, software
# distributed under the License is distributed on an “AS IS” BASIS,
# WITHOUT WARRANTIES OR CONDITIONS OF ANY KIND, either express or implied.
# See the License for the specific language governing permissions and
# limitations under the License.
# =========== Copyright 2023 @ CAMEL-AI.org. All Rights Reserved. ===========
import argparse

from colorama import Fore

from camel.agents import ChatAgent
from camel.configs import ChatGPTConfig
<<<<<<< HEAD
from camel.functions import OpenAIFunction
from camel.messages import BaseMessage, Content
=======
from camel.messages import BaseMessage
>>>>>>> a0ea1aac
from camel.models import ModelFactory
from camel.toolkits import GithubToolkit, OpenAIFunction
from camel.types import ModelPlatformType, ModelType
from camel.utils import print_text_animated


def write_weekly_pr_summary(repo_name, model=None):
    prompt = """
    You need to write a summary of the pull requests that were merged in the
    last week.
    You can use the provided github function retrieve_pull_requests to 
    retrieve the list of pull requests that were merged in the last week.
    The maximum amount of PRs to analyze is 3.
    You have to pass the number of days as the first parameter to
    retrieve_pull_requests and state='closed' as the second parameter.
    The function will return a list of pull requests with the following
    properties: title, body, and diffs.
    Diffs is a list of dictionaries with the following properties: filename,
    diff.
    You will have to look closely at each diff to understand the changes that
    were made in each pull request.
    Output a twitter post that describes recent changes in the project and
    thanks the contributors.

    Here is an example of a summary for one pull request:
    📢 We've improved function calling in the 🐪 CAMEL-AI framework!
    This update enhances the handling of various docstring styles and supports
    enum types, ensuring more accurate and reliable function calls. 
    Thanks to our contributor Jiahui Zhang for making this possible.
    """
    print(Fore.YELLOW + f"Final prompt:\n{prompt}\n")

    toolkit = GithubToolkit(repo_name=repo_name)
    assistant_sys_msg = BaseMessage.make_assistant_message(
        role_name="Marketing Manager",
        content=Content(
            text=[
                f"""
        You are an experienced marketing manager responsible for posting
        weekly updates about the status 
        of an open source project {repo_name} on the project's blog.
        """
            ]
        ),
    )
    assistant_model_config_dict = ChatGPTConfig(
        tools=[OpenAIFunction(toolkit.retrieve_pull_requests)], temperature=0.0
    ).__dict__

    assistant_model = ModelFactory.create(
        model_platform=ModelPlatformType.OPENAI,
        model_type=ModelType.GPT_4O,
        model_config_dict=assistant_model_config_dict,
    )

    agent = ChatAgent(
        assistant_sys_msg,
        model=assistant_model,
        tools=[OpenAIFunction(toolkit.retrieve_pull_requests)],
    )
    agent.reset()

    user_msg = BaseMessage.make_user_message(role_name="User", content=prompt)
    assistant_response = agent.step(user_msg)

    if len(assistant_response.msgs) > 0:
        print_text_animated(
            Fore.GREEN
            + f"Agent response:\n{assistant_response.msg.content.text}\n"
        )


def solve_issue(
    repo_name,
    issue_number,
    model=None,
) -> None:
    prompt = f"""
    You need to solve the issue with number: {issue_number}
    For this you will have to use the provided github function to retrieve
    that issue. You will get all the necessary parameters to later create a
    pull request.

    When you have the issue, please follow the instruction and make the 
    necessary changes to the source code provided. Once you have made the 
    changes, you will need to use another provided github function to create a 
    pull request that updates the file on the provided file path in the 
    repository {repo_name}.
    The new_content property of the function should be the corrected source 
    code.
    Return response of this function as the output of this task.
    """
    print(Fore.YELLOW + f"Final prompt:\n{prompt}\n")

    toolkit = GithubToolkit(repo_name=repo_name)
    assistant_sys_msg = BaseMessage.make_assistant_message(
        role_name="Software Engineer",
        content=Content(
            text=[
                """You are an experienced software engineer who
                               specializes on data structures and algorithms
                               tasks."""
            ]
        ),
    )
    assistant_model_config_dict = ChatGPTConfig(
        tools=toolkit.get_tools(),
        temperature=0.0,
    ).__dict__

    model = ModelFactory.create(
        model_platform=ModelPlatformType.OpenAI,
        model_type=ModelType.GPT_3_5_TURBO,
        model_config_dict=assistant_model_config_dict,
    )

    agent = ChatAgent(
        assistant_sys_msg,
        model=model,
        tools=toolkit.get_tools(),
    )
    agent.reset()

    user_msg = BaseMessage.make_user_message(role_name="User", content=prompt)
    assistant_response = agent.step(user_msg)

    if len(assistant_response.msgs) > 0:
        print_text_animated(
            Fore.GREEN
            + f"Agent response:\n{assistant_response.msg.content.text}\n"
        )


def main(model=None) -> None:
    parser = argparse.ArgumentParser(description='Enter repo name.')
    parser.add_argument('repo_name', type=str, help='Name of the repository')
    args = parser.parse_args()

    repo_name = args.repo_name
    write_weekly_pr_summary(repo_name=repo_name, model=model)


if __name__ == "__main__":
    main()<|MERGE_RESOLUTION|>--- conflicted
+++ resolved
@@ -17,12 +17,7 @@
 
 from camel.agents import ChatAgent
 from camel.configs import ChatGPTConfig
-<<<<<<< HEAD
-from camel.functions import OpenAIFunction
 from camel.messages import BaseMessage, Content
-=======
-from camel.messages import BaseMessage
->>>>>>> a0ea1aac
 from camel.models import ModelFactory
 from camel.toolkits import GithubToolkit, OpenAIFunction
 from camel.types import ModelPlatformType, ModelType
