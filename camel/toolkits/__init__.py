--- conflicted
+++ resolved
@@ -60,11 +60,10 @@
 from .file_write_toolkit import FileWriteToolkit
 from .terminal_toolkit import TerminalToolkit
 from .pubmed_toolkit import PubMedToolkit
-<<<<<<< HEAD
+from .thinking_toolkit import ThinkingToolkit
 from .searxng_toolkit import SearxNGToolkit
-=======
-from .thinking_toolkit import ThinkingToolkit
->>>>>>> 53c312a4
+
+
 
 __all__ = [
     'BaseToolkit',
@@ -113,9 +112,7 @@
     'FileWriteToolkit',
     'TerminalToolkit',
     'PubMedToolkit',
-<<<<<<< HEAD
+    'ThinkingToolkit',
     'SearxNGToolkit',
-=======
-    'ThinkingToolkit',
->>>>>>> 53c312a4
+
 ]