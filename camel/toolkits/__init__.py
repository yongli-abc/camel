# ========= Copyright 2023-2024 @ CAMEL-AI.org. All Rights Reserved. =========
# Licensed under the Apache License, Version 2.0 (the "License");
# you may not use this file except in compliance with the License.
# You may obtain a copy of the License at
#
#     http://www.apache.org/licenses/LICENSE-2.0
#
# Unless required by applicable law or agreed to in writing, software
# distributed under the License is distributed on an "AS IS" BASIS,
# WITHOUT WARRANTIES OR CONDITIONS OF ANY KIND, either express or implied.
# See the License for the specific language governing permissions and
# limitations under the License.
# ========= Copyright 2023-2024 @ CAMEL-AI.org. All Rights Reserved. =========
# ruff: noqa: I001
from .function_tool import (
    FunctionTool,
    get_openai_function_schema,
    get_openai_tool_schema,
    generate_docstring,
)
from .open_api_specs.security_config import openapi_security_config

from .math_toolkit import MathToolkit
from .search_toolkit import SearchToolkit
from .weather_toolkit import WeatherToolkit
from .dalle_toolkit import DalleToolkit
from .ask_news_toolkit import AskNewsToolkit, AsyncAskNewsToolkit
from .linkedin_toolkit import LinkedInToolkit
from .reddit_toolkit import RedditToolkit
from .meshy_toolkit import MeshyToolkit
from .openbb_toolkit import OpenBBToolkit

from .base import BaseToolkit
from .google_maps_toolkit import GoogleMapsToolkit
from .code_execution import CodeExecutionToolkit
from .github_toolkit import GithubToolkit
from .google_scholar_toolkit import GoogleScholarToolkit
from .arxiv_toolkit import ArxivToolkit
from .slack_toolkit import SlackToolkit
from .twitter_toolkit import TwitterToolkit
from .open_api_toolkit import OpenAPIToolkit
from .retrieval_toolkit import RetrievalToolkit
from .notion_toolkit import NotionToolkit
from .human_toolkit import HumanToolkit
from .stripe_toolkit import StripeToolkit
from .video_download_toolkit import VideoDownloaderToolkit
from .dappier_toolkit import DappierToolkit
from .networkx_toolkit import NetworkXToolkit
from .semantic_scholar_toolkit import SemanticScholarToolkit
from .zapier_toolkit import ZapierToolkit
from .sympy_toolkit import SymPyToolkit
from .mineru_toolkit import MinerUToolkit
from .memory_toolkit import MemoryToolkit
from .audio_analysis_toolkit import AudioAnalysisToolkit
from .excel_toolkit import ExcelToolkit
from .video_analysis_toolkit import VideoAnalysisToolkit
from .image_analysis_toolkit import ImageAnalysisToolkit
from .mcp_toolkit import MCPToolkit
from .browser_toolkit import BrowserToolkit
from .file_write_toolkit import FileWriteToolkit
from .terminal_toolkit import TerminalToolkit
from .pubmed_toolkit import PubMedToolkit
from .thinking_toolkit import ThinkingToolkit
from .openai_agent_toolkit import OpenAIAgentToolkit
from .searxng_toolkit import SearxNGToolkit


__all__ = [
    'BaseToolkit',
    'FunctionTool',
    'get_openai_function_schema',
    'get_openai_tool_schema',
    "generate_docstring",
    'openapi_security_config',
    'GithubToolkit',
    'MathToolkit',
    'GoogleMapsToolkit',
    'SearchToolkit',
    'SlackToolkit',
    'DalleToolkit',
    'TwitterToolkit',
    'WeatherToolkit',
    'RetrievalToolkit',
    'OpenAPIToolkit',
    'LinkedInToolkit',
    'RedditToolkit',
    'CodeExecutionToolkit',
    'AskNewsToolkit',
    'AsyncAskNewsToolkit',
    'GoogleScholarToolkit',
    'NotionToolkit',
    'ArxivToolkit',
    'HumanToolkit',
    'VideoDownloaderToolkit',
    'StripeToolkit',
    'MeshyToolkit',
    'OpenBBToolkit',
    'DappierToolkit',
    'NetworkXToolkit',
    'SemanticScholarToolkit',
    'ZapierToolkit',
    'SymPyToolkit',
    'MinerUToolkit',
    'MemoryToolkit',
    'MCPToolkit',
    'MCPToolkitManager',
    'AudioAnalysisToolkit',
    'ExcelToolkit',
    'VideoAnalysisToolkit',
    'ImageAnalysisToolkit',
    'BrowserToolkit',
    'FileWriteToolkit',
    'TerminalToolkit',
    'PubMedToolkit',
<<<<<<< HEAD
]

no_api_key_toolkits = None


def get_no_api_key_toolkits():
    global no_api_key_toolkits
    if no_api_key_toolkits is None:
        no_api_key_toolkits = [
            *ArxivToolkit().get_tools(),
            *AudioAnalysisToolkit().get_tools(),
            *CodeExecutionToolkit().get_tools(),
            *DalleToolkit().get_tools(),
            *ExcelToolkit().get_tools(),
            *FileWriteToolkit().get_tools(),
            *HumanToolkit().get_tools(),
            *ImageAnalysisToolkit().get_tools(),
            *MathToolkit().get_tools(),
            *NetworkXToolkit().get_tools(),
            *PubMedToolkit().get_tools(),
            *RetrievalToolkit().get_tools(),
            FunctionTool(SearchToolkit().search_duckduckgo),
            FunctionTool(SearchToolkit().search_baidu),
            *SemanticScholarToolkit().get_tools(),
            *SymPyToolkit().get_tools(),
            *TerminalToolkit().get_tools(),
        ]
    return no_api_key_toolkits
=======
    'ThinkingToolkit',
    'OpenAIAgentToolkit',
    'SearxNGToolkit',
]
>>>>>>> 9846f952
<|MERGE_RESOLUTION|>--- conflicted
+++ resolved
@@ -112,7 +112,9 @@
     'FileWriteToolkit',
     'TerminalToolkit',
     'PubMedToolkit',
-<<<<<<< HEAD
+    'ThinkingToolkit',
+    'OpenAIAgentToolkit',
+    'SearxNGToolkit',
 ]
 
 no_api_key_toolkits = None
@@ -140,10 +142,4 @@
             *SymPyToolkit().get_tools(),
             *TerminalToolkit().get_tools(),
         ]
-    return no_api_key_toolkits
-=======
-    'ThinkingToolkit',
-    'OpenAIAgentToolkit',
-    'SearxNGToolkit',
-]
->>>>>>> 9846f952
+    return no_api_key_toolkits