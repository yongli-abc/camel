# =========== Copyright 2023 @ CAMEL-AI.org. All Rights Reserved. ===========
# Licensed under the Apache License, Version 2.0 (the “License”);
# you may not use this file except in compliance with the License.
# You may obtain a copy of the License at
#
#     http://www.apache.org/licenses/LICENSE-2.0
#
# Unless required by applicable law or agreed to in writing, software
# distributed under the License is distributed on an “AS IS” BASIS,
# WITHOUT WARRANTIES OR CONDITIONS OF ANY KIND, either express or implied.
# See the License for the specific language governing permissions and
# limitations under the License.
# =========== Copyright 2023 @ CAMEL-AI.org. All Rights Reserved. ===========
from .anthropic_model import AnthropicModel
from .azure_openai_model import AzureOpenAIModel
from .base_model import BaseModelBackend
from .gemini_model import GeminiModel
from .groq_model import GroqModel
from .litellm_model import LiteLLMModel
from .mistral_model import MistralModel
from .model_factory import ModelFactory
from .nemotron_model import NemotronModel
from .ollama_model import OllamaModel
from .open_source_model import OpenSourceModel
from .openai_audio_models import OpenAIAudioModels
from .openai_model import OpenAIModel
from .schema_model import SchemaModel
from .stub_model import StubModel
from .vllm_model import VLLMModel
from .zhipuai_model import ZhipuAIModel

__all__ = [
    'BaseModelBackend',
    'OpenAIModel',
    'AzureOpenAIModel',
    'AnthropicModel',
<<<<<<< HEAD
    'SchemaModel',
=======
    'MistralModel',
    'GroqModel',
>>>>>>> 06f87e60
    'StubModel',
    'ZhipuAIModel',
    'OpenSourceModel',
    'ModelFactory',
    'LiteLLMModel',
    'OpenAIAudioModels',
    'NemotronModel',
    'OllamaModel',
    'VLLMModel',
    'GeminiModel',
]<|MERGE_RESOLUTION|>--- conflicted
+++ resolved
@@ -34,12 +34,8 @@
     'OpenAIModel',
     'AzureOpenAIModel',
     'AnthropicModel',
-<<<<<<< HEAD
-    'SchemaModel',
-=======
     'MistralModel',
     'GroqModel',
->>>>>>> 06f87e60
     'StubModel',
     'ZhipuAIModel',
     'OpenSourceModel',
@@ -50,4 +46,5 @@
     'OllamaModel',
     'VLLMModel',
     'GeminiModel',
+    'SchemaModel',
 ]