--- conflicted
+++ resolved
@@ -344,13 +344,10 @@
     ZHIPU = "zhipuai"
     DEFAULT = "default"
     GEMINI = "gemini"
-<<<<<<< HEAD
     OUTLINES_TRANSFORMERS = "outlines-transformers"
     OUTLINES_LLAMACPP = "outlines-llamacpp"
     OUTLINES_VLLM = "outlines-vllm"
-=======
     VLLM = "vllm"
->>>>>>> bc543012
 
     @property
     def is_openai(self) -> bool:
