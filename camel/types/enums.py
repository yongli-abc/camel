--- conflicted
+++ resolved
@@ -902,13 +902,10 @@
             ModelType.COHERE_COMMAND_LIGHT,
             ModelType.NVIDIA_NEMOTRON_340B_INSTRUCT,
             ModelType.NVIDIA_NEMOTRON_340B_REWARD,
-<<<<<<< HEAD
             ModelType.UPSTAGE_SOLAR_PRO_22B,
-=======
             ModelType.NOVITA_MYTHOMAX_L2_13B,
             ModelType.NOVITA_AIROBOROS_L2_70B,
             ModelType.NOVITA_MIDNIGHT_ROSE_70B,
->>>>>>> 9a7031a5
         }:
             return 4_096
         elif self in {
@@ -1025,16 +1022,13 @@
             ModelType.MODELSCOPE_MINISTRAL_8B_INSTRUCT,
             ModelType.MODELSCOPE_DEEPSEEK_V3_0324,
             ModelType.OPENROUTER_LLAMA_3_1_405B,
-<<<<<<< HEAD
             ModelType.UPSTAGE_SOLAR_MINI_10B,
-=======
             ModelType.WATSONX_MISTRAL_LARGE,
             ModelType.NOVITA_QWEN_32B,
             ModelType.NOVITA_LLAMA_3_1_70B,
             ModelType.NOVITA_MISTRAL_7B,
             ModelType.NOVITA_LLAMA_3_2_11B_VISION,
             ModelType.NOVITA_LLAMA_3_2_3B,
->>>>>>> 9a7031a5
         }:
             return 32_768
         elif self in {
@@ -1469,15 +1463,13 @@
         return self is ModelPlatformType.OPENROUTER
 
     @property
-<<<<<<< HEAD
     def is_upstage(self) -> bool:
         r"""Returns whether this platform is upstage."""
         return self is ModelPlatformType.UPSTAGE
-=======
+
     def is_lmstudio(self) -> bool:
         r"""Returns whether this platform is lmstudio."""
         return self is ModelPlatformType.LMSTUDIO
->>>>>>> 9a7031a5
 
     @property
     def is_ollama(self) -> bool:
