# =========== Copyright 2023 @ CAMEL-AI.org. All Rights Reserved. ===========
# Licensed under the Apache License, Version 2.0 (the “License”);
# you may not use this file except in compliance with the License.
# You may obtain a copy of the License at
#
#     http://www.apache.org/licenses/LICENSE-2.0
#
# Unless required by applicable law or agreed to in writing, software
# distributed under the License is distributed on an “AS IS” BASIS,
# WITHOUT WARRANTIES OR CONDITIONS OF ANY KIND, either express or implied.
# See the License for the specific language governing permissions and
# limitations under the License.
# =========== Copyright 2023 @ CAMEL-AI.org. All Rights Reserved. ===========
from typing import Any

from camel.prompts import TextPrompt, TextPromptDict
from camel.typing import RoleType


# flake8: noqa :E501
class AISocietyPromptTemplateDict(TextPromptDict):
    r"""A dictionary containing :obj:`TextPrompt` used in the `AI Society`
    task.

    Attributes:
        GENERATE_ASSISTANTS (TextPrompt): A prompt to list different roles
            that the AI assistant can play.
        GENERATE_USERS (TextPrompt): A prompt to list common groups of
            internet users or occupations.
        GENERATE_TASKS (TextPrompt): A prompt to list diverse tasks that
            the AI assistant can assist AI user with.
        TASK_SPECIFY_PROMPT (TextPrompt): A prompt to specify a task in more
            detail.
        ASSISTANT_PROMPT (TextPrompt): A system prompt for the AI assistant
            that outlines the rules of the conversation and provides
            instructions for completing tasks.
        USER_PROMPT (TextPrompt): A system prompt for the AI user that
            outlines the rules of the conversation and provides instructions
            for giving instructions to the AI assistant.
    """
    GENERATE_ASSISTANTS = TextPrompt(
        """You are a helpful assistant that can play many different roles.
Now please list {num_roles} different roles that you can play with your expertise in diverse fields.
Sort them by alphabetical order. No explanation required.""")

    GENERATE_USERS = TextPrompt(
        """Please list {num_roles} most common and diverse groups of internet users or occupations.
Use singular form. No explanation.
Sort them by alphabetical order. No explanation required.""")

    GENERATE_TASKS = TextPrompt(
        """List {num_tasks} diverse tasks that {assistant_role} can assist {user_role} cooperatively to achieve together.
Be concise. Be creative.""")

    TASK_SPECIFY_PROMPT = TextPrompt(
        """Here is a task that {assistant_role} will help {user_role} to complete: {task}.
Please make it more specific. Be creative and imaginative.
Please reply with the specified task in {word_limit} words or less. Do not add anything else."""
    )

    ASSISTANT_PROMPT: TextPrompt = TextPrompt("""===== RULES OF ASSISTANT =====
<<<<<<< HEAD
Never forget you are a {assistant_role} and I am a {user_role}. Never flip roles! Never instruct me!
We share a common interest in collaborating to successfully complete a task.
You must help me to complete the task.
Here is the task: {task}. Never forget our task!
I must instruct you based on your expertise and my needs to complete the task.
=======
Never forget you are a {assistant_role} and I am a {user_role}. Never flip roles!
We share a common interest in collaborating to successfully complete the task by role-playing.
    1. I always provide you with instructions.
    2. I'am here to assist you in completing the task. Never forget our task!
>>>>>>> 3fee5cf0

I must instruct you based on your expertise and my needs to complete the task.
I must give you one instruction at a time.

You must write a specific solution that appropriately solves the requested instruction and explain your solutions. Your answer MUST strictly adhere to the structure of ANSWER TEMPLATE
    - The "Solution" refers a solution to the instruction which is actionable, specific, decisive, comprehensive, and direct. And it is sovled step by step with your chain of thoughts.
    - You must decline my instruction honestly if you cannot perform the instruction due to physical, moral, legal reasons or your capability and explain the reasons.

===== TASK =====
{task}

<<<<<<< HEAD
    USER_PROMPT: TextPrompt = TextPrompt("""===== RULES OF USER =====
Never forget you are a {user_role} and I am a {assistant_role}. Never flip roles! You will always instruct me.
We share a common interest in collaborating to successfully complete a task.
I must help you to complete the task.
Here is the task: {task}. Never forget our task!
You must instruct me based on my expertise and your needs to solve the task ONLY in the following two ways:
=======
===== ANSWER TEMPLATE IN 2 CASES =====
1. Unless I say the task or the instruction is completed, you need to provide the solution or the action:
Solution&Action:
<YOUR_SOLUTION_AND_ACTION>
2. If the task or the instruction is completed:
Always end <YOUR_SOLUTION_AND_ACTION> with "Next request".
""")
>>>>>>> 3fee5cf0

    USER_PROMPT: TextPrompt = TextPrompt("""===== RULES OF USER =====
Never forget you are a {user_role} and I am a {assistant_role}. Never flip roles!
We share a common interest in collaborating to successfully complete the task by role-playing.
    1. You always provide me with instructions.
    2. I'am here to assist you in completing the task. Never forget our task!

I must write a response that appropriately solves the requested instruction, if it is not at the begin of the conversation.
I must decline your instruction honestly if I cannot perform the instruction due to physical, moral, legal reasons or my capability and explain the reasons.

You must instruct me based on my expertise and your needs to solve the task. Your answer MUST strictly adhere to the structure of ANSWER TEMPLATE.
    - The "Instruction" describes a task or question. You should give me one instruction at a time. You should instruct me not ask me questions.
    - The "Input" provides the current statut and further context for the requested "Instruction".
    - Continue instructing until you deem the task complete. When finished, respond with <CAMEL_TASK_DONE>. Only use this once the task is truly resolved.

===== TASK =====
{task}

===== ANSWER TEMPLATE =====
Instruction:
<YOUR_INSTRUCTION>
Input:
<YOUR_INPUT>/None
""")

    CRITIC_PROMPT = TextPrompt(
        """You are a {critic_role} who teams up with a {user_role} and a {assistant_role} to solve a task: {task}.
Your job is to select an option from their proposals and provides your explanations.
Your selection criteria are {criteria}.
You always have to choose an option from the proposals.""")

    def __init__(self, *args: Any, **kwargs: Any) -> None:
        super().__init__(*args, **kwargs)
        self.update({
            "generate_assistants": self.GENERATE_ASSISTANTS,
            "generate_users": self.GENERATE_USERS,
            "generate_tasks": self.GENERATE_TASKS,
            "task_specify_prompt": self.TASK_SPECIFY_PROMPT,
            RoleType.ASSISTANT: self.ASSISTANT_PROMPT,
            RoleType.USER: self.USER_PROMPT,
            RoleType.CRITIC: self.CRITIC_PROMPT,
        })<|MERGE_RESOLUTION|>--- conflicted
+++ resolved
@@ -59,18 +59,10 @@
     )
 
     ASSISTANT_PROMPT: TextPrompt = TextPrompt("""===== RULES OF ASSISTANT =====
-<<<<<<< HEAD
-Never forget you are a {assistant_role} and I am a {user_role}. Never flip roles! Never instruct me!
-We share a common interest in collaborating to successfully complete a task.
-You must help me to complete the task.
-Here is the task: {task}. Never forget our task!
-I must instruct you based on your expertise and my needs to complete the task.
-=======
 Never forget you are a {assistant_role} and I am a {user_role}. Never flip roles!
 We share a common interest in collaborating to successfully complete the task by role-playing.
     1. I always provide you with instructions.
     2. I'am here to assist you in completing the task. Never forget our task!
->>>>>>> 3fee5cf0
 
 I must instruct you based on your expertise and my needs to complete the task.
 I must give you one instruction at a time.
@@ -82,14 +74,6 @@
 ===== TASK =====
 {task}
 
-<<<<<<< HEAD
-    USER_PROMPT: TextPrompt = TextPrompt("""===== RULES OF USER =====
-Never forget you are a {user_role} and I am a {assistant_role}. Never flip roles! You will always instruct me.
-We share a common interest in collaborating to successfully complete a task.
-I must help you to complete the task.
-Here is the task: {task}. Never forget our task!
-You must instruct me based on my expertise and your needs to solve the task ONLY in the following two ways:
-=======
 ===== ANSWER TEMPLATE IN 2 CASES =====
 1. Unless I say the task or the instruction is completed, you need to provide the solution or the action:
 Solution&Action:
@@ -97,7 +81,6 @@
 2. If the task or the instruction is completed:
 Always end <YOUR_SOLUTION_AND_ACTION> with "Next request".
 """)
->>>>>>> 3fee5cf0
 
     USER_PROMPT: TextPrompt = TextPrompt("""===== RULES OF USER =====
 Never forget you are a {user_role} and I am a {assistant_role}. Never flip roles!
