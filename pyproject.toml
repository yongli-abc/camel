[build-system]
requires = ["poetry-core>=1.0.0"]
build-backend = "poetry.core.masonry.api"

[tool.poetry]
name = "camel-ai"
version = "0.1.1"
authors = ["CAMEL-AI.org"]
description = "Communicative Agents for AI Society Study"
readme = "README.md"
keywords = [
    "communicative-ai",
    "ai-societies",
    "artificial-intelligence",
    "deep-learning",
    "multi-agent-systems",
    "cooperative-ai",
    "natural-language-processing",
    "large-language-models",
]
packages = [
    { include = "camel" },
]
license = "Apache License 2.0"
homepage = "https://www.camel-ai.org/"
repository = "https://github.com/camel-ai/camel"
documentation = "https://docs.camel-ai.org"

[tool.poetry.dependencies]
python = ">=3.8.1,<3.12"
numpy = "^1"
openai = "^1.2.3"
tiktoken = "^0"
colorama = "^0"
jsonschema = "^4"
protobuf = "^4"
pathlib = "^1.0.1"   
docstring-parser = "^0.15"
<<<<<<< HEAD
pydantic = ">=2,<3"
networkx = "^2.8.8"
=======
pydantic = ">=1.9,<3"
>>>>>>> 8555eecd

# huggingface-agent
transformers = { version = "^4", optional = true }
diffusers = { version = "^0", optional = true }
accelerate = { version = "^0", optional = true }
datasets = { version = "^2", optional = true }
torch = { version = "^2", optional = true }
soundfile = { version = "^0", optional = true }
sentencepiece = { version = "^0", optional = true }
opencv-python = { version = "^4", optional = true }

# tools
beautifulsoup4 = { version = "^4", optional = true }
docx2txt = { version = "^0.8", optional = true }
PyMuPDF = { version = "^1.22.5", optional = true }
wikipedia = { version = "^1", optional = true }
wolframalpha = { version = "^5.0.0", optional = true }
pyowm = { version = "^3.3.0", optional = true }
googlemaps = { version = "^4.10.0", optional = true }
unstructured = { extras = ["all-docs"], version = "^0.10.30", optional = true }

# encoders
sentence-transformers = { version = "^2.2.2", optional = true }

# vector-databases
qdrant-client = { version = "^1.6.4", optional = true }
pymilvus = { version = "^2.4.0", optional = true }

# retrievers
rank-bm25 = { version = "^0.2.2", optional = true }

# test
pytest = { version = "^7", optional = true}
mock = { version = "^5", optional = true}


[tool.poetry.extras]
test = ["pytest", "mock"]

huggingface-agent = [
    "transformers",
    "diffusers",
    "accelerate",
    "datasets",
    "torch",
    "soundfile",
    "sentencepiece",
    "opencv-python",
]

encoders = [
    "sentence-transformers",
]

tools = [
    "beautifulsoup4",
    "docx2txt",
    "PyMuPDF",
    "wikipedia",
    "wolframalpha",
    "pyowm",
    "googlemaps",
    "unstructured",
]

vector-databases = [
    "qdrant-client",
    "pymilvus",
]

retrievers = [
    "rank-bm25",
]

all = [
    # huggingface-agent
    "transformers",
    "diffusers",
    "accelerate",
    "datasets",
    "torch",
    "soundfile",
    "sentencepiece",
    "opencv-python",
    # tools
    "beautifulsoup4",
    "docx2txt",
    "PyMuPDF",
    "wikipedia",
    "wolframalpha",
    "pyowm",
    "googlemaps",
    "unstructured",
    # vector-database
    "qdrant-client",
    "pymilvus",
    # encoders
    "sentence-transformers",
    # retrievers
    "rank-bm25",
]

[tool.poetry.group.dev]
optional = true
[tool.poetry.group.dev.dependencies]
yapf = "0.32.0"
isort = "5.12.0"
flake8 = "4.0.1"
mypy = "^1.5.1"
toml = ">=0.10.2"
pre-commit = "^3"
pytest = "^7"
pytest-cov = "^4"
gradio = "^3"
mock = "^5"

# types
types-Pillow = "*"
types-Pygments = "*"
types-mock = "*"
types-regex = "*"
types-setuptools = "*"
types-tqdm = "*"
types-colorama = "^0"
types-requests = "^2"

[tool.poetry.group.docs]
optional = true
[tool.poetry.group.docs.dependencies]
sphinx = "^6"
sphinx_book_theme = "*"
recommonmark = "*"

[tool.yapf]
based_on_style = "pep8"
split_before_named_assigns = false

[tool.isort]
multi_line_output = 3
include_trailing_comma = true
skip = [".gitingore", "__init__.py"]

[tool.pytest.ini_options]
pythonpath = ["."]
addopts = ["--strict-markers"]
markers = [
    "very_slow: mark a very slow test to run only in full test mode",
    "model_backend: for tests that require OpenAI API key or a local LLM",
]

[tool.coverage.report]
include_namespace_packages = true

[[tool.mypy.overrides]]
module = [
    "transformers.*",
    "packaging.*",
    "tiktoken",
    "openai",
    "openai.error",
    "pytest",
    "_pytest.config",
    "_pytest.nodes",
    "numpy",
    "torch",
    "sqlalchemy",
    "google.cloud.sql.connector",
    "gradio",
    "database_connection",
    "huggingface_hub",
    "huggingface_hub.utils._errors",
    "wikipedia",
    "wolframalpha",
    "pyowm",
    "googlemaps",
    "jsonschema.*",
    "bs4.*",
    "docx2txt",
    "PyMuPDF",
    "fitz",
    "qdrant_client.*",
    "unstructured.*",
    "rank_bm25",
    "sentence_transformers.*",
    "pymilvus",
]
ignore_missing_imports = true<|MERGE_RESOLUTION|>--- conflicted
+++ resolved
@@ -36,12 +36,8 @@
 protobuf = "^4"
 pathlib = "^1.0.1"   
 docstring-parser = "^0.15"
-<<<<<<< HEAD
-pydantic = ">=2,<3"
+pydantic = ">=1.9,<3"
 networkx = "^2.8.8"
-=======
-pydantic = ">=1.9,<3"
->>>>>>> 8555eecd
 
 # huggingface-agent
 transformers = { version = "^4", optional = true }
